--- conflicted
+++ resolved
@@ -13,30 +13,21 @@
     normpumptest
     combinepumptest
     filterdrawdown
-<<<<<<< HEAD
+    cooper_jacob_correction
     smoothing_derivative
-=======
-    cooper_jacob_correction
->>>>>>> fcde9ffd
 """
 from .processlib import (
     normpumptest,
     combinepumptest,
     filterdrawdown,
-<<<<<<< HEAD
+    cooper_jacob_correction,
     smoothing_derivative,
-=======
-    cooper_jacob_correction,
->>>>>>> fcde9ffd
 )
 
 __all__ = [
     "normpumptest",
     "combinepumptest",
     "filterdrawdown",
-<<<<<<< HEAD
+    "cooper_jacob_correction",
     "smoothing_derivative",
-=======
-    "cooper_jacob_correction",
->>>>>>> fcde9ffd
 ]