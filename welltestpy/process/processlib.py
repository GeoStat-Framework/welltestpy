# -*- coding: utf-8 -*-
"""
welltestpy subpackage providing functions to pre process data.

.. currentmodule:: welltestpy.process.processlib

The following classes are provided

.. autosummary::
   normpumptest
   combinepumptest
   filterdrawdown
<<<<<<< HEAD
   smoothing_derivative
=======
   cooper_jacob_correction
>>>>>>> fcde9ffd
"""
from copy import deepcopy as dcopy
import numpy as np
from scipy import signal

from ..data import testslib

__all__ = [
    "normpumptest",
    "combinepumptest",
    "filterdrawdown",
<<<<<<< HEAD
    "smoothing_derivative",
=======
    "cooper_jacob_correction",
>>>>>>> fcde9ffd
]


def normpumptest(pumptest, pumpingrate=-1.0, factor=1.0):
    """Normalize the pumping rate of a pumping test.

    Parameters
    ----------
    pumpingrate : :class:`float`, optional
        Pumping rate. Default: ``-1.0``
    factor : :class:`float`, optional
        Scaling factor that can be used for unit conversion. Default: ``1.0``
    """
    if not isinstance(pumptest, testslib.PumpingTest):
        raise ValueError(str(pumptest) + " is no pumping test")

    if not pumptest.constant_rate:
        raise ValueError(str(pumptest) + " is no constant rate pumping test")

    oldprate = dcopy(pumptest.rate)
    pumptest.pumpingrate = pumpingrate

    for obs in pumptest.observations:
        pumptest.observations[obs].observation *= (
            factor * pumptest.rate / oldprate
        )


def combinepumptest(
    campaign,
    test1,
    test2,
    pumpingrate=None,
    finalname=None,
    factor1=1.0,
    factor2=1.0,
    infooftest1=True,
    replace=True,
):
    """Combine two pumping tests to one.

    They need to have the same pumping well.

    Parameters
    ----------
    campaign : :class:`welltestpy.data.Campaign`
        The pumping test campaign which should be used.
    test1 : :class:`str`
        Name of test 1.
    test2 : :class:`str`
        Name of test 2.
    pumpingrate : :class:`float`, optional
        Pumping rate. Default: ``-1.0``
    finalname : :class:`str`, optional
        Name of the final test. If `replace` is `True` and `finalname` is
        `None`, it will get the name of test 1. Else it will get a combined
        name of test 1 and test 2.
        Default: ``None``
    factor1 : :class:`float`, optional
        Scaling factor for test 1 that can be used for unit conversion.
        Default: ``1.0``
    factor2 : :class:`float`, optional
        Scaling factor for test 2 that can be used for unit conversion.
        Default: ``1.0``
    infooftest1 : :class:`bool`, optional
        State if the final test should take the information from test 1.
        Default: ``True``
    replace : :class:`bool`, optional
        State if the original tests should be erased.
        Default: ``True``
    """
    if test1 not in campaign.tests:
        raise ValueError(
            "combinepumptest: "
            + str(test1)
            + " not a test in "
            + "campaign "
            + str(campaign.name)
        )
    if test2 not in campaign.tests:
        raise ValueError(
            "combinepumptest: "
            + str(test2)
            + " not a test in "
            + "campaign "
            + str(campaign.name)
        )

    if finalname is None:
        if replace:
            finalname = test1
        else:
            finalname = test1 + "+" + test2

    if campaign.tests[test1].testtype != "PumpingTest":
        raise ValueError(
            "combinepumptest:" + str(test1) + " is no pumpingtest"
        )
    if campaign.tests[test2].testtype != "PumpingTest":
        raise ValueError(
            "combinepumptest:" + str(test2) + " is no pumpingtest"
        )

    if campaign.tests[test1].pumpingwell != campaign.tests[test2].pumpingwell:
        raise ValueError(
            "combinepumptest: The Pumpingtests do not have the "
            + "same pumping-well"
        )

    pwell = campaign.tests[test1].pumpingwell

    wellset1 = set(campaign.tests[test1].wells)
    wellset2 = set(campaign.tests[test2].wells)

    commonwells = wellset1 & wellset2

    if commonwells != {pwell} and commonwells != set():
        raise ValueError(
            "combinepumptest: The Pumpingtests shouldn't have "
            + "common observation-wells"
        )

    temptest1 = dcopy(campaign.tests[test1])
    temptest2 = dcopy(campaign.tests[test2])

    if pumpingrate is None:
        if infooftest1:
            pumpingrate = temptest1.rate
        else:
            pumpingrate = temptest2.rate

    normpumptest(temptest1, pumpingrate, factor1)
    normpumptest(temptest2, pumpingrate, factor2)

    prate = temptest1.rate

    if infooftest1:
        if pwell in temptest1.observations and pwell in temptest2.observations:
            temptest2.del_observations(pwell)
        aquiferdepth = temptest1.depth
        aquiferradius = temptest1.radius
        description = temptest1.description
        timeframe = temptest1.timeframe
    else:
        if pwell in temptest1.observations and pwell in temptest2.observations:
            temptest1.del_observations(pwell)
        aquiferdepth = temptest2.depth
        aquiferradius = temptest2.radius
        description = temptest2.description
        timeframe = temptest2.timeframe

    observations = dcopy(temptest1.observations)
    observations.update(temptest2.observations)

    if infooftest1:
        aquiferdepth = temptest1.depth
        aquiferradius = temptest1.radius
        description = temptest1.description
        timeframe = temptest1.timeframe
    else:
        aquiferdepth = temptest2.depth
        aquiferradius = temptest2.radius
        description = temptest2.description
        timeframe = temptest2.timeframe

    finalpt = testslib.PumpingTest(
        finalname,
        pwell,
        prate,
        observations,
        aquiferdepth,
        aquiferradius,
        description,
        timeframe,
    )

    campaign.addtests(finalpt)

    if replace:
        campaign.deltests([test1, test2])


def filterdrawdown(observation, tout=None, dxscale=2):
    """Smooth the drawdown data of an observation well.

    Parameters
    ----------
    observation : :class:`welltestpy.data.Observation`
        The observation to be smoothed.
    tout : :class:`numpy.ndarray`, optional
        Time points to evaluate the smoothed observation at. If ``None``,
        the original time points of the observation are taken.
        Default: ``None``
    dxscale : :class:`int`, optional
        Scale of time-steps used for smoothing.
        Default: ``2``
    """
    head, time = observation()
    head = np.array(head, dtype=float).reshape(-1)
    time = np.array(time, dtype=float).reshape(-1)

    if tout is None:
        tout = dcopy(time)
    tout = np.array(tout, dtype=float).reshape(-1)

    if len(time) == 1:
        return observation(time=tout, observation=np.full_like(tout, head[0]))

    # make the data equal-spaced to use filter with
    # a fraction of the minimal timestep
    dxv = dxscale * int((time[-1] - time[0]) / max(np.diff(time).min(), 1.0))
    tequal = np.linspace(time[0], time[-1], dxv)
    hequal = np.interp(tequal, time, head)
    # size = h.max() - h.min()

    try:
        para1, para2 = signal.butter(1, 0.025)  # size/10.)
        hfilt = signal.filtfilt(para1, para2, hequal, padlen=150)
        hout = np.interp(tout, tequal, hfilt)
    except ValueError:  # in this case there are to few data points
        hout = np.interp(tout, time, head)

    return observation(time=tout, observation=hout)


<<<<<<< HEAD
def smoothing_derivative(head, time, method="bourdet"):
    """Calculate the derivative of the drawdown curve.

    Parameters
    ----------
    head : :class: 'array'
        An array with the observed head values.
    time: :class: 'array'
        An array with the time values for the observed head values.
    method : :class:`str`, optional
        Method to calculate the time derivative.
        Default: "bourdet"

    Returns
    ---------
    the derivative of the observed heads.

    """
    # create arrays for the input of head and time.
    derhead = np.zeros(len(head))
    t = np.arange(len(time))
    if method == "bourdet":
        for i in t[1:-1]:
            # derivative approximation by Bourdet (1989)
            dh = (
                (
                    (head[i] - head[i - 1])
                    / (np.log(time[i]) - np.log(time[i - 1]))
                    * (np.log(time[i + 1]) - np.log(time[i]))
                )
                + (
                    (head[i + 1] - head[i])
                    / (np.log(time[i + 1]) - np.log(time[i]))
                    * (np.log(time[i]) - np.log(time[i - 1]))
                )
            ) / (
                (np.log(time[i]) - np.log(time[i - 1]))
                + (np.log(time[i + 1]) - np.log(time[i]))
            )
            derhead[i] = dh
        return derhead
    else:
        raise ValueError(
            f"smoothing_derivative: method '{method}' is unknown!"
        )
=======
def cooper_jacob_correction(observation, sat_thickness):
    """correction method for observed drawdown for unconfined aquifers.

    Parameters
    ----------
    observation : :class:`welltestpy.data.Observation`
        The observation to be corrected.
    sat_thickness : :class:`float`
        vertical length of the aquifer in which its pores are filled with water.

    Returns
    -------
    The corrected drawdown

    """
    # split the observations into array for head.
    head = observation.observation

    # cooper and jacob correction
    head = head - (head ** 2) / (2 * sat_thickness)

    # return new observation
    observation(observation=head)

    return observation
>>>>>>> fcde9ffd
<|MERGE_RESOLUTION|>--- conflicted
+++ resolved
@@ -10,11 +10,8 @@
    normpumptest
    combinepumptest
    filterdrawdown
-<<<<<<< HEAD
+   cooper_jacob_correction
    smoothing_derivative
-=======
-   cooper_jacob_correction
->>>>>>> fcde9ffd
 """
 from copy import deepcopy as dcopy
 import numpy as np
@@ -26,11 +23,8 @@
     "normpumptest",
     "combinepumptest",
     "filterdrawdown",
-<<<<<<< HEAD
+    "cooper_jacob_correction",
     "smoothing_derivative",
-=======
-    "cooper_jacob_correction",
->>>>>>> fcde9ffd
 ]
 
 
@@ -256,7 +250,33 @@
     return observation(time=tout, observation=hout)
 
 
-<<<<<<< HEAD
+def cooper_jacob_correction(observation, sat_thickness):
+    """correction method for observed drawdown for unconfined aquifers.
+
+    Parameters
+    ----------
+    observation : :class:`welltestpy.data.Observation`
+        The observation to be corrected.
+    sat_thickness : :class:`float`
+        vertical length of the aquifer in which its pores are filled with water.
+
+    Returns
+    -------
+    The corrected drawdown
+
+    """
+    # split the observations into array for head.
+    head = observation.observation
+
+    # cooper and jacob correction
+    head = head - (head ** 2) / (2 * sat_thickness)
+
+    # return new observation
+    observation(observation=head)
+
+    return observation
+
+
 def smoothing_derivative(head, time, method="bourdet"):
     """Calculate the derivative of the drawdown curve.
 
@@ -301,31 +321,4 @@
     else:
         raise ValueError(
             f"smoothing_derivative: method '{method}' is unknown!"
-        )
-=======
-def cooper_jacob_correction(observation, sat_thickness):
-    """correction method for observed drawdown for unconfined aquifers.
-
-    Parameters
-    ----------
-    observation : :class:`welltestpy.data.Observation`
-        The observation to be corrected.
-    sat_thickness : :class:`float`
-        vertical length of the aquifer in which its pores are filled with water.
-
-    Returns
-    -------
-    The corrected drawdown
-
-    """
-    # split the observations into array for head.
-    head = observation.observation
-
-    # cooper and jacob correction
-    head = head - (head ** 2) / (2 * sat_thickness)
-
-    # return new observation
-    observation(observation=head)
-
-    return observation
->>>>>>> fcde9ffd
+        )